--- conflicted
+++ resolved
@@ -121,12 +121,9 @@
 
     // Does the read descriptor describe a read from storage.
     pub fn validate_storage(&self) -> bool {
-<<<<<<< HEAD
-        self.kind == ReadKind::FromStorage
-=======
-        // Module reading supported from storage version only at the moment.
-        self.kind == ReadKind::Storage || self.kind == ReadKind::Module
->>>>>>> 44aa8325
+        self.kind == ReadKind::FromStorage //  [zi changed]
+                                           // Module reading supported from storage version only at the moment.
+                                           // self.kind == ReadKind::Storage || self.kind == ReadKind::Module
     }
 
     // Does the read descriptor describe to a read with a delta application failure.
